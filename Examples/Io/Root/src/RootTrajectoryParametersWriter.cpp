--- conflicted
+++ resolved
@@ -1,6 +1,6 @@
 // This file is part of the Acts project.
 //
-// Copyright (C) 2019-2020 CERN for the benefit of the Acts project
+// Copyright (C) 2019-2021 CERN for the benefit of the Acts project
 //
 // This Source Code Form is subject to the terms of the Mozilla Public
 // License, v. 2.0. If a copy of the MPL was not distributed with this
@@ -203,15 +203,17 @@
         hasFittedParams = true;
         const auto& boundParam = traj.trackParameters(trackTip);
         const auto& parameter = boundParam.parameters();
-<<<<<<< HEAD
-        const auto& covariance = *boundParam.covariance();
+
         m_eLOC0_fit.push_back(parameter[Acts::eBoundLoc0]);
         m_eLOC1_fit.push_back(parameter[Acts::eBoundLoc1]);
         m_ePHI_fit.push_back(parameter[Acts::eBoundPhi]);
         m_eTHETA_fit.push_back(parameter[Acts::eBoundTheta]);
         m_eQOP_fit.push_back(parameter[Acts::eBoundQOverP]);
         m_eT_fit.push_back(parameter[Acts::eBoundTime]);
-        m_err_eLOC0_fit.push_back(
+
+        if (boundParam.covariance().has_value()) {
+          const auto& covariance = *boundParam.covariance();
+          m_err_eLOC0_fit.push_back(
             sqrt(covariance(Acts::eBoundLoc0, Acts::eBoundLoc0)));
         m_err_eLOC1_fit.push_back(
             sqrt(covariance(Acts::eBoundLoc1, Acts::eBoundLoc1)));
@@ -223,35 +225,14 @@
             sqrt(covariance(Acts::eBoundQOverP, Acts::eBoundQOverP)));
         m_err_eT_fit.push_back(
             sqrt(covariance(Acts::eBoundTime, Acts::eBoundTime)));
-=======
-        m_eLOC0_fit = parameter[Acts::eBoundLoc0];
-        m_eLOC1_fit = parameter[Acts::eBoundLoc1];
-        m_ePHI_fit = parameter[Acts::eBoundPhi];
-        m_eTHETA_fit = parameter[Acts::eBoundTheta];
-        m_eQOP_fit = parameter[Acts::eBoundQOverP];
-        m_eT_fit = parameter[Acts::eBoundTime];
-
-        if (boundParam.covariance().has_value()) {
-          const auto& covariance = *boundParam.covariance();
-          m_err_eLOC0_fit =
-              sqrt(covariance(Acts::eBoundLoc0, Acts::eBoundLoc0));
-          m_err_eLOC1_fit =
-              sqrt(covariance(Acts::eBoundLoc1, Acts::eBoundLoc1));
-          m_err_ePHI_fit = sqrt(covariance(Acts::eBoundPhi, Acts::eBoundPhi));
-          m_err_eTHETA_fit =
-              sqrt(covariance(Acts::eBoundTheta, Acts::eBoundTheta));
-          m_err_eQOP_fit =
-              sqrt(covariance(Acts::eBoundQOverP, Acts::eBoundQOverP));
-          m_err_eT_fit = sqrt(covariance(Acts::eBoundTime, Acts::eBoundTime));
         } else {
-          m_err_eLOC0_fit = NaNfloat;
-          m_err_eLOC1_fit = NaNfloat;
-          m_err_ePHI_fit = NaNfloat;
-          m_err_eTHETA_fit = NaNfloat;
-          m_err_eQOP_fit = NaNfloat;
-          m_err_eT_fit = NaNfloat;
+          m_err_eLOC0_fit.push_back(NaNfloat);
+          m_err_eLOC1_fit.push_back(NaNfloat);
+          m_err_ePHI_fit.push_back(NaNfloat);
+          m_err_eTHETA_fit.push_back(NaNfloat);
+          m_err_eQOP_fit.push_back(NaNfloat);
+          m_err_eT_fit.push_back(NaNfloat);
         }
->>>>>>> 466691dd
       }
 
       m_hasFittedParams.push_back(hasFittedParams);
